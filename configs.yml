github:
  username: JavaRaf                         # Your GitHub username (format: string)
  repo: frames                              # The name of the repo where the frames are stored (format: string)

# Season of your anime (format: integer)
season: 1  

# provide an img_fps for each episode, this is used for timestamping and subtitles
# img_fps is the frames per second for the images in the episode (integer | float)
# number_of_frames is the number of frames in the episode (integer | float)
episodes:
  1:
    img_fps: 3.5
    number_of_frames: 5460
    branch: main
    frames_dir: 01
  2:
    img_fps: 3.5
    number_of_frames: 5460
    branch: main
    frames_dir: 02
  3:
    img_fps: 3.5
    number_of_frames: 5145
    branch: main
    frames_dir: 03
  4:
    img_fps: 3.5
    number_of_frames: 5459
    branch: main
    frames_dir: 04
  5:
    img_fps: 3.5
    number_of_frames: 5145
    branch: main
    frames_dir: 05
  6:
    img_fps: 3.5
    number_of_frames: 5145
    branch: main
    frames_dir: 06
  7:
    img_fps: 3.5
    number_of_frames: 5145
    branch: main
    frames_dir: 07
  8:
    img_fps: 3.5
    number_of_frames: 5145
    branch: main
    frames_dir: 08
  9:
    img_fps: 3.5
    number_of_frames: 5145
    branch: main
    frames_dir: 09
  10:
    img_fps: 3.5
    number_of_frames: 5145
    branch: main
    frames_dir: 10
  11:
    img_fps: 3.5
    number_of_frames: 5145
    branch: main
    frames_dir: 11
  12:
    img_fps: 3.5
    number_of_frames: 5145
    branch: main
    frames_dir: 12
   
  13:
    img_fps: 3.5
    number_of_frames: 5145
    branch: main
    frames_dir: 13
  14:
    img_fps: 3.5
    number_of_frames: 5145
    branch: main
    frames_dir: 14
  15:
    img_fps: 3.5
    number_of_frames: 5145
    branch: main
    frames_dir: 15
  16:
    img_fps: 3.5
    number_of_frames: 5145
    branch: main
    frames_dir: 16
  17:
    img_fps: 3.5
    number_of_frames: 5145
    branch: main
    frames_dir: 17
  18:
    img_fps: 3.5
    number_of_frames: 5145
    branch: main
    frames_dir: 18
  19:
    img_fps: 3.5
    number_of_frames: 5145
    branch: main
    frames_dir: 19
  20:
    img_fps: 3.5
    number_of_frames: 5145
    branch: main
    frames_dir: 20
  21:
    img_fps: 3.5
    number_of_frames: 5145
    branch: main
    frames_dir: 21
  22:
    img_fps: 3.5
    number_of_frames: 5145
    branch: main
    frames_dir: 22
  23:
    img_fps: 3.5
    number_of_frames: 5145
    branch: main
    frames_dir: 23
  24:
    img_fps: 3.5
    number_of_frames: 5145
    branch: main
    frames_dir: 24
  25:
    img_fps: 3.5
    number_of_frames: 5145
    branch: main
    frames_dir: 25
  26:
    img_fps: 3.5
    number_of_frames: 5061
    branch: main
    frames_dir: 26
  27:
    img_fps: 3.5
    number_of_frames: 5145
    branch: main
    frames_dir: 27
  28:
    img_fps: 3.5
    number_of_frames: 5121
    branch: main
    frames_dir: 28
  

posting:
  fph: 15                                 # Frames posted per cicle (format: integer)                            
  posting_interval: 2                     # Interval between posts in minutes (recomended: 2 or more)(format: integer)
  posting_subtitles: true                 # true or false (format: boolean)
  multi_language_subtitles: true          # true or false (format: boolean)

  random_crop:                             # Random crop settings
    enabled: true                          # true or false
    min_x: 200                             # Minimum crop width (format: integer)
    min_y: 600                             # Minimum crop height (format: integer)

# Filters settings
# Filters que são aplicados as imagens antes de postar no facebook
# Se enabled for false, o filtro não será aplicado
filters:
  none_filter:                        # No filter applied ( the name of the filter can be 'lambda' in terminal)
    enabled: true
    percent: 0.8

  two_panels:
    enabled: false
    percent: 0.4

  mirror:
    enabled: false
<<<<<<< HEAD
    percent: 0.2

  negative:
    enabled: false
    percent: 0.1
=======
    percent: 0.5

  negative:
    enabled: false
    percent: 0.2
>>>>>>> 26de3f4c

  brightness_contrast:
    enabled: false
    percent: 0.5



# title message for two panels
# supported variables:
# {season}, {episode1}, {episode2}, {timestamp1}, {timestamp2}, {filter_func}
msg_two_panels: |
  [Random] Frames
   
  Season: {season}, Episodes: ( {episode1}, {episode2} )
  Timestamp: ( {timestamp1}, {timestamp2} )

  .
  .

  Filter: {filter_func}
  
# title message for single frame
# supported variables:
# {season}, {episode}, {frame}, {timestamp}, {filter_func}
msg_single_frame: |
  [Random] Frame
  
  Season: {season}, Episode: {episode}, Frame: {frame}
  Timestamp: {timestamp}

  .
  .

  Filter: {filter_func}<|MERGE_RESOLUTION|>--- conflicted
+++ resolved
@@ -177,19 +177,11 @@
 
   mirror:
     enabled: false
-<<<<<<< HEAD
+    percent: 0.5
+
+  negative:
+    enabled: false
     percent: 0.2
-
-  negative:
-    enabled: false
-    percent: 0.1
-=======
-    percent: 0.5
-
-  negative:
-    enabled: false
-    percent: 0.2
->>>>>>> 26de3f4c
 
   brightness_contrast:
     enabled: false

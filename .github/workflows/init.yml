name: init banner

on:
  workflow_dispatch:
  schedule:
    # You can change this CRON syntax to customize execute interval
    - cron: "0 */3 * * *"


permissions:
  contents: write
  actions: write

jobs:
  init:
    runs-on: ubuntu-latest

    env:
      GH_TOKEN: ${{ secrets.GITHUB_TOKEN }}             # GitHub Token for CLI
      FB_TOKEN: ${{ secrets.FB_TOKEN }}                 # Facebook Token

    steps:
      - name: Checkout
        uses: actions/checkout@v4.2.2

      - name: Set up Python
        uses: actions/setup-python@v5.4.0
        with:
          python-version: "3.13"
      
      # Check if FB_TOKEN is valid
      - name: Check if FB_TOKEN is valid
        run: |
          if [ -z "$FB_TOKEN" ]; then
            echo "> ❌ **FB_TOKEN is not defined in GitHub Secrets**" >> $GITHUB_STEP_SUMMARY
            exit 1
          fi
      
          response=$(curl -X GET -s https://graph.facebook.com/v21.0/me?fields=id,name\&access_token=$FB_TOKEN)
          if [ $? -ne 0 ] || [ -z "$response" ]; then
            echo "> ❌ **Invalid or expired Facebook token**" >> $GITHUB_STEP_SUMMARY
            exit 1
          fi

      # checa se o workflow já está rodando, atribui o valor para a variável IS_RUNNING
      - name: Is it already running?
        run: |
          WORKFLOW_NAME="${{ github.workflow }}"
          RUN_COUNT=$(gh run list --status=in_progress --json name |
            jq "[.[] | select(.name == \"$WORKFLOW_NAME\")] | length")
        
          if [ "$RUN_COUNT" -gt 1 ]; then
            echo "The workflow init banner is already running"
            echo "IS_RUNNING=true" >> $GITHUB_ENV
          else
            echo "IS_RUNNING=false" >> $GITHUB_ENV
          fi
        
      # cache de dependencias
      - name: Cache dependencies
        uses: actions/cache@v4.2.0
        with:
          path: ~/.cache/pip
          key: ${{ runner.os }}-pip-${{ hashFiles('requirements.txt') }}
          restore-keys: |
            ${{ runner.os }}-pip-
            ${{ runner.os }}-

      # instala dependencias
      - name: Install dependencies
        run: |
          python -m pip install --upgrade pip 
          pip install -r requirements.txt

      # So roda o main.py se o workflow não estiver rodando
      - name: Main
        run: |
          if [[ "$IS_RUNNING" != "true" ]]; then 
            python main.py
          fi
        
      - name: "commit changes"
        uses: stefanzweifel/git-auto-commit-action@v5
        with:
          commit_message: "save changes"
          branch: main
<<<<<<< HEAD
          file_pattern: "subtitles/* logs/*"
          push_options: '--force'
=======
          file_pattern: "subtitles/* logs/* temp/*.json"
>>>>>>> 26de3f4c
          <|MERGE_RESOLUTION|>--- conflicted
+++ resolved
@@ -84,10 +84,6 @@
         with:
           commit_message: "save changes"
           branch: main
-<<<<<<< HEAD
-          file_pattern: "subtitles/* logs/*"
+          file_pattern: "subtitles/* logs/* temp/*.json"
           push_options: '--force'
-=======
-          file_pattern: "subtitles/* logs/* temp/*.json"
->>>>>>> 26de3f4c
           